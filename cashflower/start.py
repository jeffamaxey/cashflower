import datetime
import functools
import importlib
import inspect
import itertools
import multiprocessing
import networkx as nx
import os
import pandas as pd
import shutil

from .cashflow import Model, ModelPointSet, Runplan, Variable
from .error import CashflowModelError
from .graph import get_calc_direction, get_calls, get_predecessors
from .utils import get_object_by_name, print_log, replace_in_file


def create_model(model):
    """
    Create a folder structure for a model.
    Copies the whole content of the model_tpl folder and changes templates to scripts.
    """
    template_path = os.path.join(os.path.dirname(__file__), "model_tpl")
    current_path = os.getcwd()

    shutil.copytree(template_path, model)

    # Some scripts need words replacements
    run_file = os.path.join(current_path, model, "run.py-tpl")
    replace_in_file(run_file, "{{ model }}", model)

    # Remove -tpl from template
    os.rename(run_file, run_file[:-4])


def load_settings(settings=None):
    """Add missing settings."""
    initial_settings = {
        "AGGREGATE": True,
        "MULTIPROCESSING": False,
        "OUTPUT_COLUMNS": [],
        "ID_COLUMN": "id",
        "SAVE_DIAGNOSTIC": True,
        "SAVE_OUTPUT": True,
        "T_MAX_CALCULATION": 720,
        "T_MAX_OUTPUT": 720,
    }

    if settings is None:
        return initial_settings

    # Update with the user settings
    for key, value in settings.items():
        initial_settings[key] = value

    # Maximal output t can't exceed maximal calculation t
    if initial_settings["T_MAX_CALCULATION"] < initial_settings["T_MAX_OUTPUT"]:
        out = initial_settings["T_MAX_OUTPUT"]
        cal = initial_settings["T_MAX_CALCULATION"]
        msg = (f"T_MAX_OUTPUT ('{out}') exceeds T_MAX_CALCULATION ('{cal}'); "
               f"T_MAX_OUTPUT adjusted to match T_MAX_CALCULATION.")
        print_log(msg)
        initial_settings["T_MAX_OUTPUT"] = initial_settings["T_MAX_CALCULATION"]

    return initial_settings


def get_runplan(input_members):
    """Get runplan object from input.py script."""
    runplan = None
    for name, item in input_members:
        if isinstance(item, Runplan):
            runplan = item
            break
    return runplan


def get_model_point_sets(input_members, settings):
    """Get model point set objects from input.py script."""
    model_point_set_members = [m for m in input_members if isinstance(m[1], ModelPointSet)]

    main = None
    model_point_sets = []
    for name, model_point_set in model_point_set_members:
        model_point_set.name = name
        model_point_set.settings = settings
        model_point_set.initialize()
        model_point_sets.append(model_point_set)
        if name == "main":
            main = model_point_set

    if main is None:
        raise CashflowModelError("\nA model must have a model point set named 'main'.")

    return model_point_sets, main


def get_variables(model_members, settings):
    """Get model variables from model.py script."""
    variable_members = [m for m in model_members if isinstance(m[1], Variable)]
    variables = []

    for name, variable in variable_members:
        if name == "t":
            msg = f"\nA variable can not be named '{name}' because it is a system variable. Please rename it."
            raise CashflowModelError(msg)
        variable.name = name
        variable.t_max = settings["T_MAX_CALCULATION"]
        variables.append(variable)
    return variables


def prepare_model_input(settings, argv):
    """Get input for the cash flow model."""
    input_module = importlib.import_module("input")
    model_module = importlib.import_module("model")

    # input.py contains runplan and model point sets
    input_members = inspect.getmembers(input_module)
    runplan = get_runplan(input_members)
    model_point_sets, main = get_model_point_sets(input_members, settings)

    # model.py contains model variables
    model_members = inspect.getmembers(model_module)
    variables = get_variables(model_members, settings)

    # User can provide runplan version in CLI command
    if runplan is not None and len(argv) > 1:
        runplan.version = argv[1]

    return runplan, model_point_sets, variables


def resolve_calculation_order(variables, output_columns):
    """Determines a safe execution order for variables to avoid recursion errors."""
    # Dictionary of called functions
    calls = {}
    for variable in variables:
        calls[variable] = get_calls(variable, variables)

    # Create directed graph for all variables
    DG = nx.DiGraph()
    for variable in variables:
        DG.add_node(variable)
        for predecessor in calls[variable]:
            DG.add_edge(predecessor, variable)

    # User has chosen output so remove not needed variables
    if output_columns is not None:
        needed_variables = set()
        output_variables = [get_object_by_name(variables, name) for name in output_columns]
        for output_variable in output_variables:
            needed_variables.add(output_variable)
            needed_variables.update(get_predecessors(output_variable, DG))

        unneeded_variables = set(variables) - needed_variables
        DG.remove_nodes_from(unneeded_variables)
        variables = list(needed_variables)

    # Draw graph (debug)
    # import matplotlib.pyplot as plt
    # nx.draw(DG, with_labels=True)
    # plt.show()

    # Set calc_order in variables
    calc_order = 0
    while DG.nodes:
        nodes_without_predecessors = [node for node in DG.nodes if len(list(DG.predecessors(node))) == 0]
        if len(nodes_without_predecessors) > 0:
            for node in nodes_without_predecessors:
                calc_order += 1
                node.calc_order = calc_order
            DG.remove_nodes_from(nodes_without_predecessors)
        else:  # it's a cycle
            cycles = list(nx.simple_cycles(DG))
            cycles_without_predecessors = [c for c in cycles if len(get_predecessors(c[0], DG)) == len(c)]

            if len(cycles_without_predecessors) == 0:
                big_cycle = list(set(list(itertools.chain(*cycles))))
                cycles_without_predecessors = [big_cycle]

            for cycle_without_predecessors in cycles_without_predecessors:
                calc_order += 1
                for node in cycle_without_predecessors:
                    node.calc_order = calc_order
                    node.cycle = True
                DG.remove_nodes_from(cycle_without_predecessors)

    # Sort variables for calculation order
    variables = sorted(variables, key=lambda x: (x.calc_order, x.name))

    # Get calc_direction of calculation
    max_calc_order = variables[-1].calc_order
    for calc_order in range(1, max_calc_order + 1):
        # Multiple variables can have the same calc_order if they are part of the cycle
        calc_order_variables = [v for v in variables if v.calc_order == calc_order]
        calc_direction = get_calc_direction(calc_order_variables)
        for variable in calc_order_variables:
            variable.calc_direction = calc_direction

    return variables


def start_single_core(settings, argv):
    """Create and run a cash flow model."""
    # Prepare model components
    print_log("Reading model components")
    runplan, model_point_sets, variables = prepare_model_input(settings, argv)
<<<<<<< HEAD
    variables = create_graph(variables)
    main = get_object_by_name(model_point_sets, "main")

    # Log number of model points
    print_log(f"Total number of model points: {len(main)}")
=======
    output_columns = None if len(settings["OUTPUT_COLUMNS"]) == 0 else settings["OUTPUT_COLUMNS"]
    variables = resolve_calculation_order(variables, output_columns)
>>>>>>> cf1c9b07

    # Run model on single core
    model = Model(variables, model_point_sets, settings)
    output, runtime = model.run()
    return output, runtime


def start_multiprocessing(part, settings, argv):
    """Run subset of the model points using multiprocessing."""
    cpu_count = multiprocessing.cpu_count()
    show_log = part == 0

    # Prepare model components
    print_log("Reading model components", show_log)
    runplan, model_point_sets, variables = prepare_model_input(settings, argv)
<<<<<<< HEAD
    variables = create_graph(variables)
    main = get_object_by_name(model_point_sets, "main")

    # Log number of model points
    print_log(f"Total number of model points: {len(main)}", show_log)
    print_log(f"Multiprocessing on {cpu_count} cores", show_log)
    print_log(f"Calculation of ca. {len(main) // cpu_count} model points per core", show_log)
=======
    output_columns = None if len(settings["OUTPUT_COLUMNS"]) == 0 else settings["OUTPUT_COLUMNS"]
    variables = resolve_calculation_order(variables, output_columns)
>>>>>>> cf1c9b07

    # Run model on multiple cores
    model = Model(variables, model_point_sets, settings)
    model_run = model.run(part)

    if model_run is None:
        part_output, part_runtime = None, None
    else:
        part_output, part_runtime = model_run
    return part_output, part_runtime


def merge_part_model_outputs(part_model_outputs, settings):
    """Merge outputs from multiprocessing and save to files."""
    # Nones are returned, when number of policies < number of cpus
    part_model_outputs = [pmo for pmo in part_model_outputs if pmo is not None]

    # Merge or concatenate outputs into one
    if settings["AGGREGATE"] is False:
        model_output = pd.concat(part_model_outputs)
    else:
        model_output = functools.reduce(lambda x, y: x.add(y, fill_value=0), part_model_outputs)

    return model_output


def merge_part_diagnostic(part_diagnostic):
    # Nones are returned, when number of policies < number of cpus
    part_diagnostic = [item for item in part_diagnostic if item is not None]
    total_runtimes = sum([item["runtime"] for item in part_diagnostic])
    first = part_diagnostic[0]
    runtimes = pd.DataFrame({
        "variable": first["variable"],
        "calc_order": first["calc_order"],
        "cycle": first["cycle"],
        "calc_direction": first["calc_direction"],
        "runtime": total_runtimes
    })
    return runtimes


def start(model_name, settings, argv):
    timestamp = datetime.datetime.now().strftime("%Y%m%d_%H%M%S")
    settings = load_settings(settings)
    output, diagnostic = None, None

    # Start log
    print_log(f"Building model '{model_name}'")
    print_log(f"Timestamp: {timestamp}")
    print_log("Settings:")
    for key, value in settings.items():
        print(f"{' ' * 10} {key}: {value}")

    # Run on single core
    if not settings["MULTIPROCESSING"]:
        output, diagnostic = start_single_core(settings, argv)

    # Run on multiple cores
    if settings["MULTIPROCESSING"]:
        p = functools.partial(start_multiprocessing, settings=settings, argv=argv)
        cpu_count = multiprocessing.cpu_count()
        with multiprocessing.Pool(cpu_count) as pool:
            parts = pool.map(p, range(cpu_count))

        # Merge model outputs
        part_model_outputs = [p[0] for p in parts]
        output = merge_part_model_outputs(part_model_outputs, settings)

        # Merge runtimes
        if settings["SAVE_DIAGNOSTIC"]:
            part_runtimes = [p[1] for p in parts]
            diagnostic = merge_part_diagnostic(part_runtimes)

    # Add time column
    values = [*range(settings["T_MAX_OUTPUT"]+1)] * int(output.shape[0] / (settings["T_MAX_OUTPUT"]+1))
    output.insert(0, "t", values)

    # Save to csv files
    if settings["SAVE_OUTPUT"] or settings["SAVE_DIAGNOSTIC"]:
        if not os.path.exists("output"):
            os.makedirs("output")

        if settings["SAVE_OUTPUT"]:
            print_log("Saving output:")
            filepath = f"output/{timestamp}_output.csv"
            output.to_csv(filepath, index=False)
            print(f"{' ' * 10} {filepath}")

        if settings["SAVE_DIAGNOSTIC"]:
            print_log("Saving diagnostic file:")
            filepath = f"output/{timestamp}_diagnostic.csv"
            diagnostic.to_csv(filepath, index=False)
            print(f"{' ' * 10} {filepath}")

    print_log("Finished")
    return output<|MERGE_RESOLUTION|>--- conflicted
+++ resolved
@@ -206,17 +206,13 @@
     # Prepare model components
     print_log("Reading model components")
     runplan, model_point_sets, variables = prepare_model_input(settings, argv)
-<<<<<<< HEAD
-    variables = create_graph(variables)
-    main = get_object_by_name(model_point_sets, "main")
-
-    # Log number of model points
-    print_log(f"Total number of model points: {len(main)}")
-=======
     output_columns = None if len(settings["OUTPUT_COLUMNS"]) == 0 else settings["OUTPUT_COLUMNS"]
     variables = resolve_calculation_order(variables, output_columns)
->>>>>>> cf1c9b07
-
+
+    # Log number of model points
+    main = get_object_by_name(model_point_sets, "main")
+    print_log(f"Total number of model points: {len(main)}")
+    
     # Run model on single core
     model = Model(variables, model_point_sets, settings)
     output, runtime = model.run()
@@ -231,18 +227,14 @@
     # Prepare model components
     print_log("Reading model components", show_log)
     runplan, model_point_sets, variables = prepare_model_input(settings, argv)
-<<<<<<< HEAD
-    variables = create_graph(variables)
+    output_columns = None if len(settings["OUTPUT_COLUMNS"]) == 0 else settings["OUTPUT_COLUMNS"]
+    variables = resolve_calculation_order(variables, output_columns)
+    
+    # Log number of model points
     main = get_object_by_name(model_point_sets, "main")
-
-    # Log number of model points
     print_log(f"Total number of model points: {len(main)}", show_log)
     print_log(f"Multiprocessing on {cpu_count} cores", show_log)
     print_log(f"Calculation of ca. {len(main) // cpu_count} model points per core", show_log)
-=======
-    output_columns = None if len(settings["OUTPUT_COLUMNS"]) == 0 else settings["OUTPUT_COLUMNS"]
-    variables = resolve_calculation_order(variables, output_columns)
->>>>>>> cf1c9b07
 
     # Run model on multiple cores
     model = Model(variables, model_point_sets, settings)
